--- conflicted
+++ resolved
@@ -462,8 +462,6 @@
         raise ArgumentError(
             argument=None, message=f"Input data must be a CSV file. Got {args.data_path}"
         )
-<<<<<<< HEAD
-=======
 
     if args.output_dir is None:
         args.output_dir = Path(f"chemprop_training/{args.data_path.stem}/{NOW}")
@@ -475,8 +473,6 @@
         )
 
     return args
-
->>>>>>> f4acb56a
 
     valid_tracking_metrics = (
         args.metrics or [PredictorRegistry[args.task_type]._T_default_metric.alias]
@@ -875,10 +871,6 @@
             auto_insert_metric_name=False,
         )
 
-<<<<<<< HEAD
-        patience = args.patience if args.patience is not None else args.epochs
-        early_stopping = EarlyStopping(args.tracking_metric, patience=patience, mode=monitor_mode)
-
         try:
             trainer_logger = TensorBoardLogger(
                 model_output_dir, "trainer_logs", default_hp_metric=False
@@ -888,14 +880,13 @@
                 f"Unable to import TensorBoardLogger, reverting to CSVLogger (original error: {e})."
             )
             trainer_logger = CSVLogger(model_output_dir, "trainer_logs")
-=======
+
         if args.epochs != -1:
             patience = args.patience if args.patience is not None else args.epochs
-            early_stopping = EarlyStopping("val_loss", patience=patience, mode=monitor_mode)
+            early_stopping = EarlyStopping(args.tracking_metric, patience=patience, mode=monitor_mode)
             callbacks = [checkpointing, early_stopping]
         else:
             callbacks = [checkpointing]
->>>>>>> f4acb56a
 
         trainer = pl.Trainer(
             logger=trainer_logger,

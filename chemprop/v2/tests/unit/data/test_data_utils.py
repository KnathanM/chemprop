--- conflicted
+++ resolved
@@ -6,10 +6,7 @@
 from rdkit import Chem
 
 from chemprop.v2.data.datapoints import MoleculeDatapoint
-<<<<<<< HEAD
-from chemprop.v2.data.splitting import split_data
-=======
-from chemprop.v2.data.utils import split_data, _unpack_astartes_result
+from chemprop.v2.data.splitting import split_data, _unpack_astartes_result
 
 
 @pytest.fixture(params=[["C", "CC", "CCC", "CN", "CCN", "CCCN", "CCCCN", "CO", "CCO", "CCCO"]])
@@ -34,7 +31,6 @@
     """Testing that the splits are normalized to 1, for overspecified case."""
     with pytest.warns(NormalizationWarning):
         split_data(datapoints=molecule_dataset, sizes=(0.4, 0.6, 0.2))
->>>>>>> 523fa860
 
 
 def test_splits_sum2_warning(molecule_dataset):
